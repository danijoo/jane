--- conflicted
+++ resolved
@@ -81,13 +81,9 @@
     let mut run = false;
     while let Some(event) = events.next(&mut window) {
         if let Some(_) = event.update_args() {
-<<<<<<< HEAD
-            if run { cpu.clock(&mut bus); }
-=======
             if run {
                 cpu.clock(&mut bus);
             }
->>>>>>> 70249d9b
         }
         if let Some(_) = event.render_args() {
             render(&mut window, &event, &mut glyph_brush, &cpu, &bus, &disasm);
